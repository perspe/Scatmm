#!/usr/bin/env python3
"""
Main script that combines everything from the SMM method
"""

import json
import logging
import os
import shutil
import sys
from typing import Any, List, Tuple, Union
import uuid
import webbrowser

from PyQt5 import QtCore, QtGui, QtWidgets
from PyQt5.QtGui import (
    QDoubleValidator,
    QIntValidator,
    QKeySequence,
    QPalette,
    QRegExpValidator,
)
from PyQt5.QtWidgets import QMainWindow, QMessageBox, QShortcut, QVBoxLayout
from PyQt5.QtMultimedia import QMediaContent, QMediaPlayer
import appdirs
import matplotlib as mpl
from matplotlib.backends.backend_qt5agg import NavigationToolbar2QT
import matplotlib.style as mstyle
# import matplotlib.pyplot as plt
import numpy as np
from numpy.linalg import norm
import numpy.typing as npt
from modules.database import Database
from modules.fig_class import PltFigure
from modules.pso import particle_swarm
from modules.s_matrix import MatOutsideBounds
from modules.s_matrix import smm_angle, smm_broadband, smm_layer
from modules.s_matrix import Layer3D, Layer_Type
from modules.structs import SRes, SType
from smm_uis.smm_main import Ui_SMM_Window
from smm_uis.sim_layer_widget import SimLayerLayout
from smm_uis.opt_layer_widget import OptLayerLayout

ABS_PATH = os.path.split(os.path.abspath(__file__))[0]
print(ABS_PATH)
<<<<<<< HEAD
VERSION = "3.8.0"
=======
VERSION = "3.7.3"
>>>>>>> fdd264f7

log_config = {
    "format": "%(asctime)s [%(levelname)s] %(filename)s:%(funcName)s:"
    "%(lineno)d:%(message)s",
    "level": logging.DEBUG,
}
logging.basicConfig(**log_config)
logging.getLogger("matplotlib").setLevel(logging.INFO)

# Check if there is a user folder with the config data
# If there isn't... Copy everything to that folder
config_dir = os.path.join(appdirs.user_data_dir(), "scatmm")
if not os.path.isdir(config_dir):
    logging.info("Copying config data to user directory")
    shutil.copytree("config", config_dir)


def find_loc(filename):
    """
    Find the location the first location of filename, following a order of path
    1st - User Local Config (%APPDATA% or ~/.local/share)
    2nd - Fallback to the base path
    """
    config_dir = os.path.join(appdirs.user_data_dir(), "scatmm")
    if os.path.isdir(config_dir):
        logging.info(f"{filename} in {config_dir}")
        return os.path.join(config_dir, filename)
    else:
        logging.info(f"{filename} in local config")
        return os.path.join("config", filename)


with open(os.path.join("config", "config.json"), "r") as global_config:
    global_properties = json.load(global_config)
    logging.debug(f"{global_properties=}")

# Update global config with the user config
with open(find_loc("config.json"), "r") as user_config:
    user_properties = json.load(user_config)
    global_properties.update(user_properties)
    logging.debug(f"{global_properties=}")


class OptimizeWorkder(QtCore.QThread):
    """
    Worker thread to perform the optimization algorithm
    """

    # Connections with widgets from the main thread
    updateValueSignal = QtCore.pyqtSignal(int)
    updateTextSignal = QtCore.pyqtSignal(str)
    updateOptButton = QtCore.pyqtSignal(bool)
    returnOptRes = QtCore.pyqtSignal(object)

    def __init__(
        self,
        figure_handler,
        particle_info,
        lmb,
        compare_data,
        theta,
        phi,
        pol,
        ref_medium,
        trn_medium,
        thickness,
        layer_list,
        checks,
    ):
        super().__init__()
        logging.info("Starting Optimization Worker Thread")
        """ Initialize variables and aliases """
        self.figure_canvas = figure_handler
        self.figure = self.figure_canvas.axes
        self.smm_args = {
            "lmb": lmb,
            "theta": theta,
            "phi": phi,
            "pol": pol,
            "i_med": ref_medium,
            "t_med": trn_medium,
        }
        self.compare_data = compare_data
        self.thickness = thickness
        self.layer_list = layer_list
        self.ref_check, self.trn_check, self.abs_check = checks
        self.particle_info = {key: info[1] for key, info in particle_info.items()}
        self.iterator = 0

    def run(self):
        """
        Thread initialization to run the optimization algorithm
        """
        # Disable optimization button
        self.updateOptButton.emit(False)

        def optimize_function(**thicknesses):
            """Optimization function"""
            t_array = np.stack([thick_i for thick_i in thicknesses.values()])
            ref, trn = np.apply_along_axis(
                lambda thick: smm_broadband(
                    self.layer_list, override_thick=thick, **self.smm_args
                ),
                0,
                t_array,
            )
            if self.ref_check:
                point_error = np.sum((ref - self.compare_data) ** 2, axis=0)
            elif self.trn_check:
                point_error = np.sum((trn - self.compare_data) ** 2, axis=0)
            elif self.abs_check:
                point_error = np.sum((1 - ref - trn - self.compare_data) ** 2, axis=0)
            else:
                logging.error("This should not happen!!")
                raise Exception("Unknown optimization variable")
            self.updateValueSignal.emit(
                int(self.iterator / self.particle_info["n_iter"] * 100)
            )
            self.iterator += 1
            return point_error

        # Data structure for the particle swarm algorithm
        thick = {
            "thick_" + str(i): [thick_i[0], thick_i[1]]
            for i, thick_i in enumerate(self.thickness)
        }
        # Particle swarm algorithm
        try:
            lowest_error, best_thick, _, _ = particle_swarm(
                optimize_function,
                thick,
                inert_prop=(self.particle_info["w"], 0.4, True),
                ind_cog=self.particle_info["c1"],
                soc_learning=self.particle_info["c2"],
                iterations=(self.particle_info["n_iter"], 100, False),
                particles=self.particle_info["n_particles"],
                progress=False,
                maximize=False,
            )
        except MatOutsideBounds as error:
            self.updateValueSignal.emit(0)
            self.updateOptButton.emit(True)
            self.updateTextSignal.emit(str(error))
            return

        self.updateValueSignal.emit(0)
        # Update result on the QTextBrowser widget with the best results
        self.updateTextSignal.emit(f"Best error of: {lowest_error:.3g}")
        self.updateOptButton.emit(True)
        for i, t_i in enumerate(best_thick):
            self.updateTextSignal.emit(f"thick {i+1} = {t_i:.3f}")
        # Plot the best result
        ref, trn = smm_broadband(
            self.layer_list, override_thick=best_thick, **self.smm_args
        )
        if self.ref_check:
            self.figure.plot(self.smm_args["lmb"], ref, ":")
        elif self.trn_check:
            self.figure.plot(self.smm_args["lmb"], trn, ":")
        elif self.abs_check:
            self.figure.plot(self.smm_args["lmb"], 1 - trn - ref, ":")
        exp_results = SRes(
            1,
            SType.OPT,
            self.layer_list,
            self.smm_args["theta"],
            self.smm_args["phi"],
            self.smm_args["pol"],
            self.smm_args["i_med"],
            self.smm_args["t_med"],
            self.smm_args["lmb"],
            ref,
            trn,
        )
        self.returnOptRes.emit(exp_results)
        self.figure_canvas.draw()


class SMMGUI(QMainWindow):
    def __init__(self):
        """
        Initialize necessary variables for the GUI and aliases to the important
        structures
        """
        super(SMMGUI, self).__init__()
        logging.info("Initializing UI/Connecting buttons to functions")
        self.ui = Ui_SMM_Window()
        self.ui.setupUi(self)
        # Initialize the Main Figure and toolbar
        logging.debug("Initializing variable aliases")
        self.fig_layout = self.ui.figure_layout
        self.main_canvas = PltFigure(self.fig_layout, "Wavelength (nm)", "R/T/Abs")
        mpl_toolbar = NavigationToolbar2QT(self.main_canvas, self)
        self.addToolBar(QtCore.Qt.TopToolBarArea, mpl_toolbar)
        # Alias to add plots to the figure
        self.main_figure = self.main_canvas.axes
        # Initialize database
        db_file = os.path.join("Database", "database")
        self.database = Database(find_loc(db_file))
        # Create the sim_tab widget
        self._simLayout = QVBoxLayout(self.ui.sim_tab_sim_frame)
        self._simLayout.setContentsMargins(0, 0, 0, 0)
        self.simWidget = SimLayerLayout(self, self.database.content, 2)
        self._simLayout.addWidget(self.simWidget)
        # Create the opt_tab_widget
        self._optLayout = QVBoxLayout(self.ui.opt_tab_sim_frame)
        self._optLayout.setContentsMargins(0, 0, 0, 0)
        self.optWidget = OptLayerLayout(self, self.database.content, 2)
        self._optLayout.addWidget(self.optWidget)
        # Store Simulations
        self.sim_results: List[SRes] = []
        # Store imported data
        self.imported_data: Any = []
        # Window variables
        self.export_ui: Union[None, QtWidgets.QWidget] = None
        self.db_ui: Union[None, QtWidgets.QWidget] = None
        self.properties_window: Union[None, QtWidgets.QWidget] = None
        self.import_window: Union[None, QtWidgets.QWidget] = None
        # Load simulation default properties
        logging.debug("Loading default global properties")
        with open(find_loc("config.json"), "r") as config:
            self.global_properties = json.load(config)
        # Initialize main helper dictionaries for simulations
        self.sim_config = {
            "ref_n": self.ui.sim_tab_ref_n,
            "ref_k": self.ui.sim_tab_ref_k,
            "trn_n": self.ui.sim_tab_trn_n,
            "trn_k": self.ui.sim_tab_trn_k,
        }
        self.opt_config = {
            "ref_n": self.ui.opt_tab_ref_n,
            "ref_k": self.ui.opt_tab_ref_k,
            "trn_n": self.ui.opt_tab_trn_n,
            "trn_k": self.ui.opt_tab_trn_k,
        }
        self.sim_data = {
            "lmb_min": self.ui.sim_param_lmb_min,
            "lmb_max": self.ui.sim_param_lmb_max,
            "theta": self.ui.sim_param_theta,
            "phi": self.ui.sim_param_phi,
            "ref": self.ui.sim_param_ref_checkbox,
            "trn": self.ui.sim_param_trn_checkbox,
            "ptm": self.ui.sim_param_ptm,
            "pte": self.ui.sim_param_pte,
            "abs": self.ui.sim_param_abs_checkbox,
        }
        # Initialize all the UI elements
        self.initializeUI()
        self.show()
        self.easter_eggs()

    def initializeUI(self):
        """
        Associate all UI elements with action functions
        """
        # Connect Sim and Opt Widgets
        self.ui.sim_tab_add_layer_button.clicked.connect(self.add_sim_layer)
        self.ui.sim_tab_rem_layer_button.clicked.connect(self.rmv_sim_layer)
        self.simWidget.abs_clicked.connect(
            lambda nlayer, state, id: self.plot_abs_layer(nlayer, state, id)
        )
        self.ui.opt_tab_add_layer_button.clicked.connect(self.add_opt_layer)
        self.ui.opt_tab_rem_layer_button.clicked.connect(self.rmv_opt_layer)
        # Add Validators to several entries
        self.ui.sim_param_lmb_max.setValidator(QIntValidator(self))
        self.ui.sim_param_lmb_min.setValidator(QIntValidator(self))
        self.ui.sim_param_theta.setValidator(QIntValidator(0, 89, self))
        self.ui.sim_param_phi.setValidator(QIntValidator(0, 360, self))
        # Validator for the interface inputs
        self._double_validator = QDoubleValidator(self)
        self._double_validator.setLocale(QtCore.QLocale("en_US"))
        double_validators = [
            self.ui.sim_tab_ref_k,
            self.ui.sim_tab_ref_n,
            self.ui.sim_tab_trn_k,
            self.ui.sim_tab_trn_n,
            self.ui.opt_tab_ref_k,
            self.ui.opt_tab_ref_n,
            self.ui.opt_tab_trn_k,
            self.ui.opt_tab_trn_n,
        ]
        for validator in double_validators:
            validator.setValidator(self._double_validator)
        # Regex validator for the polarization vectors
        pol_regex = QtCore.QRegExp("[0-9]+\\.?[0-9]*j?")
        self.ui.sim_param_pte.setValidator(QRegExpValidator(pol_regex))
        self.ui.sim_param_ptm.setValidator(QRegExpValidator(pol_regex))
        # Connect remaining buttons
        self.ui.sim_param_check_angle.stateChanged.connect(self.sim_angle)
        self.ui.sim_param_check_lmb.stateChanged.connect(self.sim_lmb)
        self.ui.sim_tab_sim_button.clicked.connect(self.simulate)
        self.ui.import_button.clicked.connect(self.import_data)
        self.ui.opt_tab_sim_button.clicked.connect(self.pre_optimize_checks)
        # Connect menu buttons
        self.ui.actionView_Database.triggered.connect(self.view_database)
        self.ui.actionClear.triggered.connect(self.clear_sim_buffer)
        self.ui.actionClear_Plots.triggered.connect(self.clear_plot)
        self.ui.actionExport.triggered.connect(self.export_simulation)
        self.ui.actionImport.triggered.connect(self.import_data)
        self.ui.actionExit.triggered.connect(self.close)
        self.ui.actionProperties.triggered.connect(self.open_properties)
        self.ui.actionHelp.triggered.connect(
            lambda: webbrowser.open_new_tab(os.path.join("Help", "help.html"))
        )
        self.ui.actionAbout.triggered.connect(self.aboutDialog)
        self.ui.clear_button.clicked.connect(self.clear_plot)
        # Set default value for progress bar
        self.ui.opt_progressBar.setValue(0)
        logging.debug("Initialization complete...")

    """ General Alias Functions """

    def _add_shortcut(self, shortcut: str, widget, run_func):
        """Alias to add a shortcut to a window"""
        self.poly_music = QShortcut(QKeySequence(shortcut), widget)
        self.poly_music.activated.connect(run_func)

    """ Easter Egg Stuff """

    def easter_eggs(self):
        """Add some easter eggs"""
        # Play keygen music
        self._add_shortcut("Ctrl+Alt+M", self, self.play_poly_music)
        self.player = None

    def play_poly_music(self):
        if self.player is None:
            logging.debug("Initializing Player")
            file_url = QtCore.QUrl.fromLocalFile(
                os.path.join(ABS_PATH, "music", "keygen.mp3")
            )
            content = QMediaContent(file_url)
            self.player = QMediaPlayer(None, QMediaPlayer.LowLatency)
            self.player.setMedia(content)
            self.player.play()
            return

        if (
            self.player.state() == QMediaPlayer.StoppedState
            or self.player.state() == QMediaPlayer.PausedState
        ):
            logging.debug("Playing Music...")
            self.player.play()
        elif self.player.state() == QMediaPlayer.PlayingState:
            logging.debug("Stopping Music...")
            self.player.pause()
        else:
            logging.warning("Not Considered State")

    def aboutDialog(self):
        """Show the about dialog"""
        logging.info("Open About Dialog Window")
        title = "About Scatmm"
        msg = (
            "Graphical interface to interact with"
            "the transfer matrix method (using scattering"
            f"matrices\n\nAuthor: Miguel Alexandre\n\nVersion: {VERSION}"
        )
        QMessageBox.about(self, title, msg)

    """ Simulation Configuration (wavelength or angle) """

    def sim_angle(self, int):
        """Change simulation to angle simulation"""
        logging.info("Clicked Simulation Type Angle Checkbox")
        if self.ui.sim_param_check_lmb.isChecked() and int > 0:
            self.ui.sim_param_check_lmb.setChecked(False)
            # Reinitialize plot
            self.main_canvas.reinit()
            self.main_canvas.draw_axes(xlabel="Angle (θ)")
            self.main_canvas.draw()
            # Disable non-necessary text-boxes
            self.sim_data["lmb_max"].setDisabled(True)
            self.sim_data["theta"].setDisabled(True)
            # Disable absorption checkboxes
            self.simWidget.reinit_abs_checkbox(True)
        elif not self.ui.sim_param_check_lmb.isChecked() and int == 0:
            self.ui.sim_param_check_lmb.setChecked(True)
            self.main_canvas.reinit()
            self.main_canvas.draw_axes(xlabel="Wavelength (nm)")
            self.main_canvas.draw()
            # Enable non-necessary text-boxes
            self.sim_data["lmb_max"].setDisabled(False)
            self.sim_data["theta"].setDisabled(False)
            # Enable absorption checkboxes
            self.simWidget.reinit_abs_checkbox(True)

    def sim_lmb(self, int):
        """Change simulation to broadband simulation"""
        logging.info("Clicked Simulation Type Wavelength Checkbox")
        if self.ui.sim_param_check_angle.isChecked() and int > 0:
            self.ui.sim_param_check_angle.setChecked(False)
            self.main_canvas.reinit()
            self.main_canvas.draw_axes(xlabel="Wavelength (nm)")
            self.main_canvas.draw()
            # Enable non-necessary text-boxes
            self.sim_data["lmb_max"].setDisabled(False)
            self.sim_data["theta"].setDisabled(False)
            # Enable absorption checkboxes
            self.simWidget.reinit_abs_checkbox(False)
        elif not self.ui.sim_param_check_angle.isChecked() and int == 0:
            self.ui.sim_param_check_angle.setChecked(True)
            self.main_canvas.reinit()
            self.main_canvas.draw_axes(xlabel="Angle (θ)")
            self.main_canvas.draw()
            # Disable non-necessary text-boxes
            self.sim_data["lmb_max"].setDisabled(True)
            self.sim_data["theta"].setDisabled(True)
            self.simWidget.reinit_abs_checkbox(True)

    """ Properties Button and associated functions """

    def update_properties(self):
        """
        Update all the properties - Linked to Apply button in properties window
        """
        logging.info("Updating all simulation properties")
        try:
            for key in self.global_properties.keys():
                if self.global_properties[key][0] == "int":
                    self.global_properties[key] = [
                        "int",
                        int(self.propertie_values[key].text()),
                    ]
                elif self.global_properties[key][0] == "float":
                    self.global_properties[key] = [
                        "float",
                        float(self.propertie_values[key].text()),
                    ]
                else:
                    logging.critical("Invalid type in config.json.. Should not happen")
                    raise Exception("Unknown type format in config.json")
        except ValueError:
            logging.warning("Invalid configuration in config file")
            raise Exception("Mistaken type in config file")
        logging.info("Closing properties window")
        if self.properties_window is not None:
            self.properties_window.close()
        else:
            raise Exception("Unknown Problem...")

    def save_default_properties(self):
        """
        Store default properties in config.json file
        """
        self.update_properties()
        logging.info("Storing defaults in config file")
        with open(find_loc("config.json"), "w") as config:
            json.dump(self.global_properties, config, indent=2)

    def open_properties(self):
        """
        Open a new window showing the properties
        """
        # Load the properties UI
        from smm_uis.smm_properties_ui import Ui_Properties

        logging.info("Opening properties window")
        self.properties_window = QtWidgets.QTabWidget()
        self.properties_ui = Ui_Properties()
        self.properties_ui.setupUi(self.properties_window)
        self.properties_window.show()
        # Create a dictionary linked to the properties values
        logging.debug("Aliasing Properties text boxes")
        self.propertie_values = {
            "n_particles": self.properties_ui.prop_num_particles,
            "n_iter": self.properties_ui.prop_iter_num,
            "w": self.properties_ui.prop_w,
            "c1": self.properties_ui.prop_cog1,
            "c2": self.properties_ui.prop_cog2,
            "sim_points": self.properties_ui.prop_wav_points,
        }
        # Load the properties values from the global properties variable
        logging.debug("Loading global properties")
        for key in self.global_properties.keys():
            self.propertie_values[key].setText(str(self.global_properties[key][1]))

        # Attribute actions to the different buttons
        logging.debug("Connect buttons to functions")
        self.properties_ui.properties_close_button.clicked.connect(
            self.properties_window.close
        )
        self.properties_ui.properties_apply_button.clicked.connect(
            self.update_properties
        )
        self.properties_ui.save_default_button.clicked.connect(
            self.save_default_properties
        )

    """ Layer Management """

    def add_sim_layer(self):
        """Add a new layer to the simulation tab"""
        angle_check: bool = self.ui.sim_param_check_angle.isChecked()
        self.simWidget.add_layer(self.database.content, disable=angle_check)

    def rmv_sim_layer(self, index: int = -1):
        """Remove a specific layer from the stack"""
        self.simWidget.rmv_layer(index)

    def add_opt_layer(self):
        """Add a new layer to the simulation tab"""
        self.optWidget.add_layer(self.database.content)

    def rmv_opt_layer(self, index: int = -1):
        """Remove a specific layer from the stack"""
        self.optWidget.rmv_layer(index)

    """ Aliases to get information necessary for simulation/optimization """

    def get_sim_data(self):
        """
        Get simulation configuration
        """
        logging.info("Retrieving Simulation configuration")
        try:
            theta = np.radians(float(self.sim_data["theta"].text()))
            phi = np.radians(float(self.sim_data["phi"].text()))
            lmb_min = float(self.sim_data["lmb_min"].text())
            lmb_max = float(self.sim_data["lmb_max"].text())
            pol = np.array(
                [
                    complex(self.sim_data["pte"].text()),
                    complex(self.sim_data["ptm"].text()),
                ]
            )
            pol /= norm(pol)
            logging.debug(f"Sim Config: {theta}:{phi}:{lmb_min}:{lmb_max}:{pol}")
        except ValueError as error:
            raise ValueError(error)
        return theta, phi, pol, lmb_min, lmb_max

    def get_medium_config(
        self, data_structure
    ) -> Tuple[Tuple[complex, complex], Tuple[complex, complex]]:
        """
        Get data for the transmission and reflection media
        """
        logging.info("Retrieve envolvent medium configuration")
        try:
            ref_medium_n = float(data_structure["ref_n"].text())
            ref_medium_k = float(data_structure["ref_k"].text())
            ref_medium = ((ref_medium_n + 1j * ref_medium_k) ** 2, 1 + 0j)
            trn_medium_n = float(data_structure["trn_n"].text())
            trn_medium_k = float(data_structure["trn_k"].text())
            trn_medium = ((trn_medium_n + 1j * trn_medium_k) ** 2, 1 + 0j)
            logging.debug(f"Retrieved: {ref_medium}:{trn_medium}")
        except ValueError as error:
            raise ValueError(error)
        return ref_medium, trn_medium

    def get_sim_config(self) -> List[Layer_Type]:
        """Return the thickness from simulation tab"""
        layer_list: List[Layer_Type] = []
        layer_info: List[Tuple[str, float]] = self.simWidget.layer_info()
        for layer in layer_info:
            db_data: npt.NDArray = self.database[layer[0]]
            layer_list.append(
                Layer3D(
                    layer[0],
                    layer[1],
                    db_data[:, 0],
                    db_data[:, 1],
                    db_data[:, 2],
                    kind="cubic",
                )
            )
        return layer_list

    def get_opt_config(self) -> Tuple[List[List[float]], List[Layer3D]]:
        """Get optimization info"""
        try:
            layer_info = self.optWidget.layer_info()
        except ValueError as error:
            logging.error(error)
            QMessageBox.warning(
                self,
                "Thickness Error",
                "Optimization thicknesses not defined!!",
                QMessageBox.Close,
                QMessageBox.Close,
            )
            raise ValueError
        layer_list: List[Layer3D] = []
        thickness_list: List[List[float]] = []
        for layer_mat, thickness in layer_info:
            db_data = self.database[layer_mat]
            thickness_list.append(list(thickness))
            layer_list.append(
                Layer3D(
                    layer_mat,
                    thickness[0],
                    db_data[:, 0],
                    db_data[:, 1],
                    db_data[:, 2],
                    kind="cubic",
                )
            )
        return thickness_list, layer_list

    """ Simulation and associated functions """

    def simulate(self) -> None:
        """ "
        Script that outputs all the data necessary to run smm_broadband
        """
        logging.info("Starting Simulation....")
        # Get all the sim_data values
        try:
            theta, phi, pol, lmb_min, lmb_max = self.get_sim_data()
            lmb = np.linspace(lmb_min, lmb_max, self.global_properties["sim_points"][1])
            # Get all the sim_config_values
            ref_medium, trn_medium = self.get_medium_config(self.sim_config)
            layer_list = self.get_sim_config()
        except ValueError as error:
            logging.error(error)
            QMessageBox.warning(
                self,
                "Invalid Parameter",
                "Invalid simulation parameter... Check if everything is filled or if all inserted characters are valid",
            )
            return

        # Do the simulation
        pol = tuple(pol)
        try:
            if self.ui.sim_param_check_lmb.isChecked():
                ref, trn = smm_broadband(
                    layer_list, theta, phi, lmb, pol, ref_medium, trn_medium
                )
                self.sim_plot_data(lmb, ref, trn)
                results = SRes(
                    len(self.sim_results),
                    SType.WVL,
                    layer_list,
                    theta,
                    phi,
                    pol,
                    ref_medium,
                    trn_medium,
                    lmb,
                    ref,
                    trn,
                )
                self.sim_results.append(results)
            else:
                theta = np.linspace(0, 89, self.global_properties["sim_points"][1])
                ref, trn = smm_angle(
                    layer_list,
                    np.radians(theta),
                    phi,
                    lmb_min,
                    pol,
                    ref_medium,
                    trn_medium,
                )
                self.sim_plot_data(theta, ref, trn)
                results = SRes(
                    len(self.sim_results),
                    SType.ANGLE,
                    layer_list,
                    theta,
                    phi,
                    pol,
                    ref_medium,
                    trn_medium,
                    lmb_min,
                    ref,
                    trn,
                )
                self.sim_results.append(results)
            # Reinitialize the absorption checkboxes
            self.simWidget.reinit_abs_checkbox()
            logging.info("Finished Simulation")
        except MatOutsideBounds as message:
            logging.warning("Material Outside Bounds")
            title = "Error: Material Outside of Bounds"
            QMessageBox.warning(
                self, title, str(message), QMessageBox.Close, QMessageBox.Close
            )
        if self.export_ui:
            logging.info("Updating exportUI with new simulation")
            self.export_ui.update_sims(self.sim_results)
        # Update the number of simulations in the clear button
        self.ui.tab_widget.setTabText(0, f"Simulation ({len(self.sim_results)})")
        self.simWidget.reinit_abs_checkbox()

    def sim_plot_data(self, x, ref, trn) -> None:
        """
        Verify which checkboxes are toggled and plot data accordingly
        """
        logging.debug("Plotting Simulation Data")
        # Check what data to plot
        ref_check: bool = self.sim_data["ref"].isChecked()
        trn_check: bool = self.sim_data["trn"].isChecked()
        abs_check: bool = self.sim_data["abs"].isChecked()
        simulations = str(len(self.sim_results))
        # Plot according to the checkboxes
        if ref_check:
            logging.debug("Reflection Checkbox detected")
            self.main_figure.plot(x, ref, label="R Sim(" + simulations + ")")
        if trn_check:
            logging.debug("Transmission Checkbox detected")
            self.main_figure.plot(x, trn, label="T Sim(" + simulations + ")")
        if abs_check:
            logging.debug("Absorption Checkbox detected")
            self.main_figure.plot(x, 1 - ref - trn, label="A Sim(" + simulations + ")")
        self.main_canvas.draw()

    def clear_sim_buffer(self) -> None:
        """
        Clear all stored simulation values and destroy all open plots
        """
        logging.info("Clearing all results from simulation stack")
        self.sim_results = []
        self.main_canvas.reinit()
        self.ui.tab_widget.setTabText(0, "Simulation")
        self.imported_data = []
        self.simWidget.reinit_abs_checkbox()

    def plot_abs_layer(self, layer_index: int, cb_state: bool, id: uuid.UUID) -> None:
        """Plot absorption for each checked layer"""
        logging.info("Plotting absorption for single Layer")
        # Check if there are simulations
        if len(self.sim_results) == 0:
            logging.warning("No simulation has been made yet")
            self.simWidget.reinit_abs_checkbox()
            return
        # Check if the last simulation was not angular
        if self.sim_results[-1].Type == SType.ANGLE:
            logging.warning("Previous simulation was angle...")
            self.simWidget.reinit_abs_checkbox()
            return
        # Get all the data from the last simulations
        theta = self.sim_results[-1].Theta
        phi = self.sim_results[-1].Phi
        pol = self.sim_results[-1].Pol
        lmb = self.sim_results[-1].Lmb
        ref_medium = self.sim_results[-1].INC_MED
        trn_medium = self.sim_results[-1].TRN_MED
        layer_list = self.sim_results[-1].Layers
        if not cb_state:
            self.delete_plot(id)
            self.main_canvas.draw()
            return
        abs = smm_layer(
            layer_list, layer_index + 1, theta, phi, lmb, pol, ref_medium, trn_medium
        )
        # Define a random ID for each particular layer absorption and plot
        self.main_figure.plot(
            lmb,
            abs,
            "--",
            gid=id,
            label=f"A{len(self.sim_results)}-Layer:{layer_index}",
        )
        self.main_canvas.draw()

    def clear_plot(self) -> None:
        """Clear all the plots without removing imported data"""
        self.main_canvas.reinit()
        if len(self.imported_data) > 1:
            self.main_figure.plot(
                self.imported_data[:, 0],
                self.imported_data[:, 1],
                "--",
                label="Import Data",
                gid="Imported_Data",
            )
        self.main_canvas.draw()

    def delete_plot(self, id) -> None:
        """Delete a specific plot defined by guid"""
        for plt in self.main_figure.lines:
            if plt.get_gid() == id:
                logging.debug(f"Plot found with gid: {id}... Deleting...")
                plt.remove()

    """ Call  Export UI """

    def export_simulation(self) -> None:
        """
        Open a new window displaying all the simulated results
        Choose outputs and then ask for directory to output information
        """
        logging.info("Opening Export Simulation Window")
        if len(self.sim_results) > 0:
            from smm_uis.export_window import ExpWindow

            if self.export_ui is not None:
                self.export_ui.raise_()
                return
            self.export_ui = ExpWindow(self, self.sim_results)
            self.export_ui.show()
        else:
            logging.warning("No Simulation detected...")
            QMessageBox.warning(
                self,
                "Simulation Required",
                "No Simulation available to export!!",
                QMessageBox.Close,
                QMessageBox.Close,
            )

    """ Optimization functions """

    def update_progress_bar(self, value: int):
        """Connect the progress bar with the worker thread"""
        logging.debug(f"Updating progress bar to {value}")
        return self.ui.opt_progressBar.setValue(value)

    def updateTextBrowser(self, text: str):
        """Connects the textBrowser with the worker thread"""
        logging.debug("Updating Optimization text browser")
        return self.ui.opt_res_text.append(text)

    def updateResults(self, results) -> None:
        logging.debug("Added optimization results to list")
        results.update_ID(len(self.sim_results))
        self.sim_results.append(results)

    def updateOptButton(self, status) -> None:
        """Connects the Optimization button with the worker thread"""
        logging.debug(f"Updating Optimization/Simulation button: {status}")
        self.ui.opt_tab_sim_button.setEnabled(status)
        self.ui.sim_tab_sim_button.setEnabled(status)

    def pre_optimize_checks(self) -> None:
        """
        Perform checks before going into the optimization loop
        """
        logging.info("Starting pre optimization checks...")
        self.ui.opt_res_text.clear()
        # Check if only one optimization option is chosen
        title = "Bad Optimization option"
        msg1 = (
            "Only one of Absorption/Reflection/Transmission"
            "options can be chosen for optimization"
        )
        msg2 = (
            "One of the Absorption/Reflection/Transmission"
            "options must be chosen for optimization"
        )
        ref_check = self.sim_data["ref"].isChecked()
        trn_check = self.sim_data["trn"].isChecked()
        abs_check = self.sim_data["abs"].isChecked()
        # Check that only one option of Abs/Ref/Trn is chosen
        if ref_check + trn_check + abs_check > 1:
            logging.warning("Multiple optimization observables selected")
            QMessageBox.warning(self, title, msg1, QMessageBox.Close, QMessageBox.Close)
            self.ui.opt_res_text.append("Optimization Failed")
            return
        elif ref_check + trn_check + abs_check == 0:
            logging.warning("No simulation observables selected")
            QMessageBox.warning(self, title, msg2, QMessageBox.Close, QMessageBox.Close)
            self.ui.opt_res_text.append("Optimization Failed")
            return
        self.optimize(ref_check, trn_check, abs_check)

    def optimize(self, ref_check, trn_check, abs_check) -> None:
        """
        Perform Results Optimization (Splits into a new worker thread)
        """
        # Check if there is imported data
        if self.imported_data is None or len(self.imported_data) == 0:
            logging.warning("Missing Imported Data for Optimization")
            QMessageBox.warning(
                self,
                "Import Data missing",
                "Missing data to perform optimization",
                QMessageBox.Close,
                QMessageBox.Close,
            )
            self.ui.opt_res_text.append("Optimization Failed")
            return
        if self.ui.sim_param_check_angle.isChecked():
            logging.warning("Wrong Simulation type detected")
            error = (
                "Optimization only available for Wavelength type"
                + " simulations\n\n Change?"
            )
            change = QMessageBox.question(
                self,
                "Invalid Simulation Mode",
                error,
                QMessageBox.Yes | QMessageBox.No,
                defaultButton=QMessageBox.Yes,
            )
            if change == QMessageBox.Yes:
                logging.debug("Changing Simulation Type")
                self.ui.sim_param_check_lmb.setChecked(True)
            return
        # Get all the optimization info
        try:
            theta, phi, pol, lmb_min, lmb_max = self.get_sim_data()
            ref_medium, trn_medium = self.get_medium_config(self.opt_config)
            thick, layer_list = self.get_opt_config()
        except ValueError as error:
            logging.error(error)
            return

        try:
            # Get the data for optimization
            lmb = self.imported_data[:, 0].T
            compare_data = self.imported_data[:, 1][:, np.newaxis]
            # Adjust the imported file to adhere to lower and upper wvl limits
            wvl_mask = (lmb > lmb_min) & (lmb < lmb_max)
            lmb = lmb[wvl_mask]
            compare_data = compare_data[wvl_mask]
            self.main_canvas.reinit()
            self.main_figure.plot(lmb, compare_data, "--")
            self.main_canvas.draw()
            # Create a new worker thread to do the optimization
            self.ui.opt_res_text.clear()
            self.ui.opt_res_text.append("Simulation started...")
            self.opt_worker = OptimizeWorkder(
                self.main_canvas,
                self.global_properties,
                lmb,
                compare_data,
                theta,
                phi,
                pol,
                ref_medium,
                trn_medium,
                thick,
                layer_list,
                (ref_check, trn_check, abs_check),
            )
            # Connect the new thread with functions from the main thread
            self.opt_worker.updateValueSignal.connect(self.update_progress_bar)
            self.opt_worker.updateTextSignal.connect(self.updateTextBrowser)
            self.opt_worker.updateOptButton.connect(self.updateOptButton)
            self.opt_worker.returnOptRes.connect(self.updateResults)
            # Start worker
            self.opt_worker.start()
        # The ValueError and Exception are handled inside the calling functions
        except MatOutsideBounds as error:
            logging.warning(error)
            title = "Error: Material Out of Bounds"
            error = (
                "One of the materials in the simulation is "
                "undefined for the defined wavelength range"
            )
            QMessageBox.warning(
                self, title, error, QMessageBox.Close, QMessageBox.Close
            )
        except (ValueError, Exception) as error:
            logging.warning(error)

    """ Connection to the Database Window """

    def view_database(self) -> None:
        """
        Open a new window to see all the database materials
        """
        from smm_uis.db_window import DBWindow

        logging.info("Calling the Database Window")
        if self.db_ui is not None:
            self.db_ui.raise_()
            return
        self.db_ui = DBWindow(self, self.database)
        self._add_shortcut("Ctrl+Alt+M", self.db_ui, self.play_poly_music)
        self.db_ui.db_updated.connect(self.update_mat_cb)
        self.db_ui.show()

    def update_mat_cb(self):
        self.simWidget.update_cb_items(self.database.content)
        self.optWidget.update_cb_items(self.database.content)

    """ Import data from file """

    def import_data(self):
        """
        Function for import button - import data for simulation/optimization
        """
        logging.info("Import Button Clicked")
        if self.import_window is not None:
            self.import_window.raise_()
            return
        from smm_uis.imp_window import ImpPrevWindow, ImpFlag

        self.import_window = ImpPrevWindow(
            self, imp_flag=ImpFlag.BUTTON | ImpFlag.DATA | ImpFlag.NONAME
        )
        self.import_window.imp_clicked.connect(self._import)
        self.import_window.show()

    def _import(self, import_data, name):
        logging.debug(f"Imported data detected:\n {import_data=}\n{name=}")
        if self.import_window is None:
            logging.critical("Unknown error")
            return
        self.imported_data = import_data.values[:, [0, 1]]
        self.delete_plot("Imported_Data")
        self.main_figure.plot(
            self.imported_data[:, 0],
            self.imported_data[:, 1],
            "--",
            label="Import Data",
            gid="Imported_Data",
        )
        self.main_canvas.draw()
        self.import_window.close()

    """ Drag and Drop Functionality """

    def dragEnterEvent(self, event) -> None:
        """Check for correct datatype to accept drops"""
        if event.mimeData().hasUrls():
            logging.debug("Acceptable event data...")
            event.accept()
        elif event.mimeData().hasFormat("widget/layer_widget"):
            event.ignore()
        else:
            event.ignore()

    def dropEvent(self, event) -> None:
        """Check if only a single file was imported and then
        import the data from that file"""
        logging.debug("Handling Drop event...")
        if event.mimeData().hasFormat("widget/layer_widget"):
            logging.debug("Clear locked layer widgets")
            self.optWidget.setEnabledAll(True)
            return
        if not event.mimeData().hasUrls():
            return
        url = event.mimeData().urls()
        if len(url) > 1:
            logging.warning("Invalid number of files dragged..")
            QMessageBox.warning(
                self,
                "Multiple Import",
                "Only a single file can be imported!!!",
                QMessageBox.Close,
                QMessageBox.Close,
            )
            return
        filepath = str(url[0].toLocalFile())
        if os.path.isdir(filepath):
            logging.info("Invalid File Type")
            return
        from smm_uis.imp_window import ImpPrevWindow, ImpFlag

        self.import_window = ImpPrevWindow(
            self, imp_flag=ImpFlag.DRAG | ImpFlag.DATA, filepath=filepath
        )
        self.import_window.imp_clicked.connect(self._import)
        self.import_window.show()

    def closeEvent(self, a0: QtGui.QCloseEvent) -> None:
        """Clean all possible open windows"""
        if self.properties_window is not None:
            logging.info("Properties Window still opened... Closing...")
            self.properties_window.close()
        if self.db_ui is not None:
            logging.info("Database Window still opened... Closing...")
            self.db_ui.close()
        if self.import_window is not None:
            logging.info("Import Window still opened... Closing...")
            self.import_window.close()
        return super().closeEvent(a0)


if __name__ == "__main__":
    app = QtWidgets.QApplication(sys.argv)
    # Update matplotlib color to match qt application
    color = app.palette().color(QPalette.Background)
    # Default plot properties
    mstyle.use("smm_style")
    mpl.rcParams["axes.facecolor"] = f"{color.name()}"
    mpl.rcParams["figure.facecolor"] = f"{color.name()}"
    # plt.style.use("dark_background")
    SMM = SMMGUI()
    sys.exit(app.exec_())<|MERGE_RESOLUTION|>--- conflicted
+++ resolved
@@ -43,11 +43,7 @@
 
 ABS_PATH = os.path.split(os.path.abspath(__file__))[0]
 print(ABS_PATH)
-<<<<<<< HEAD
-VERSION = "3.8.0"
-=======
-VERSION = "3.7.3"
->>>>>>> fdd264f7
+VERSION = "3.8.1"
 
 log_config = {
     "format": "%(asctime)s [%(levelname)s] %(filename)s:%(funcName)s:"
